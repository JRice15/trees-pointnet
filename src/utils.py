import contextlib
import glob
import os
import json
import time
from pathlib import PurePath

import matplotlib
import matplotlib.pyplot as plt
import numpy as np
import rasterio
# import numba

from src import ARGS, DATA_DIR, REPO_ROOT, MODEL_SAVE_FMT

class MyTimer:

    def __init__(self, msg_indent=2, decimals=4):
        self.msg_indent = msg_indent
        self.decimals = decimals
        self.start()
    
    def start(self):
        self._start_time = time.perf_counter()
    
    def measure(self, name=None):
        elapsed = time.perf_counter() - self._start_time
        prefix = " " * self.msg_indent
        if name is not None:
            prefix += str(name) + ": "
        if elapsed > 60:
            elapsed /= 60
            unit = "min"
        else:
            unit = "sec"
        elapsed = round(elapsed, self.decimals)
        print(f"{prefix}{elapsed} {unit}")
        self.start()


class Bounds:
    """
    unambigous bounds. Two formats available:
    xy: (min_x, max_x, min_y, max_y)
    minmax: (min_x, min_y, max_x, max_y)
    """

    def __init__(self, *, min_x, max_x, min_y, max_y):
        self.min_x = min_x
        self.max_x = max_x
        self.min_y = min_y
        self.max_y = max_y
    
    def minmax_fmt(self):
        return [self.min_x, self.min_y, self.max_x, self.max_y]

    def xy_fmt(self):
        return [self.min_x, self.max_x, self.min_y, self.max_y]
    
    def filter_pts(self, pts, min_z=None, max_z=None):
        """
        return only the points that fall within this bounds. optional z filters
        """
        x = pts[:,0]
        y = pts[:,1]
        # boolean condition
        mask = (x >= self.min_x) & (x < self.max_x) & \
               (y >= self.min_y) & (y < self.max_y)
        if min_z is not None:
            z = pts[:,2]
            mask = mask & (z >= min_z)
        if max_z is not None:
            z = pts[:,2]
            mask = mask & (z < max_z)
        return pts[mask]

    @classmethod
    def from_xy(cls, bounds):
        """
        create Bounds object from an iterable `bounds` that is in xy format
        """
        keys = ("min_x", "max_x", "min_y", "max_y")
        kwargs = dict(zip(keys, bounds))
        return cls(**kwargs)

    @classmethod
    def from_minmax(cls, bounds):
        """
        create Bounds object from an iterable `bounds` that is in minmax format
        """
        keys = ("min_x", "min_y", "max_x", "max_y")
        kwargs = dict(zip(keys, bounds))
        return cls(**kwargs)


def height_1_gaussian(x, center, sigma):
    """
    gaussian scaled to always have a height of 1
    see for height of gaussian https://stats.stackexchange.com/questions/143631/height-of-a-normal-distribution-curve
    args:
        x: locations to evaluate gassian curve at, shape (X,Y,ncoords)
        center: peak of gaussian
        sigma: std.dev of gaussian kernel
    returns:
        grid, shape (X,Y)
    """
    # constant scalings
    ### these are the real values, but when multiplied together cancels out
    ### height_scale = sigma * np.sqrt(2 * np.pi)
    ### prefix = 1 / (sigma * np.sqrt(2 * np.pi))

    # distances for each point in x
    squared_dist = np.sum((x - center) ** 2, axis=-1)
    # gaussian formula
    exp_factor = -1 / (2 * sigma ** 2)
    return np.exp( exp_factor * squared_dist )


def rasterize_pts_gaussian_blur(bounds, pts, weights, abs_sigma=None, rel_sigma=None, 
        mode="sum", resolution=64):
    """
    rasterize weighted points to a grid by gaussian blurring
    args:
        bounds: Bounds object
        pts: (x,y) locations within the bounds
        weights: corresponding weights, (negative weights will be set to zero)
        {rel|abs}_sigma: specify relative (fraction of side length) or absolute distance sigma of gaussian smoothing kernel
        mode: how to aggregate values at each grid location. options: max, sum, second-highest
        resolution: size length of grid
    returns:
        gridvals: N x M grid of weighted values
        gridpts: N x M x 2 grid, representing the x,y coordinates of each pixel
    """
    xmin, xmax, ymin, ymax = bounds.xy_fmt()

    # get gaussian kernel std.dev.
    assert (rel_sigma is None) != (abs_sigma is None) # only one can and must be true
    if rel_sigma is not None:
        size_factor = (xmax-xmin + ymax-ymin) / 2 # mean side length of raster
        gaussian_sigma = rel_sigma * size_factor
    else:
        gaussian_sigma = abs_sigma

    x = np.linspace(xmin, xmax, resolution)
    y = np.linspace(ymin, ymax, resolution)
    x, y = np.meshgrid(x, y)
    gridpts = np.stack([x,y], axis=-1)

    # initialize grid for aggregation methods
    if mode == "second-highest":
        gridvals_list = []
    else:
        gridvals = np.zeros_like(x)

    # filter out small weights: 
    # 1/100th of max weight or 1e-3, whichever is smaller
    min_weight = min(0.01 * max(weights), 1e-3)
    mask = (weights > min_weight)
    pts = pts[mask]
    weights = weights[mask]

    for point,weight in zip(pts, weights):
        new_vals = weight * height_1_gaussian(gridpts, point, sigma=gaussian_sigma)

        if mode == "sum":
            gridvals += new_vals
        elif mode == "max":
            gridvals = np.maximum(gridvals, new_vals)
        elif mode == "second-highest":
            # collect all values
            gridvals_list.append(new_vals)
        else:
            raise ValueError("Unknown rasterize_pts mode")
    
    if mode == "second-highest":
        gridvals = np.stack(gridvals_list, axis=0)
        # get second largest along channels dim
        gridvals = np.sort(gridvals, axis=0)[-2]

    return gridvals, gridpts



def rasterize_pts_pixelwise(bounds, pts, weights, mode="sum", resolution=64):
    """
    rasterize weighted points to a grid based on which pixel they fall in (no blurring/smoothing)
    args:
        bounds: Bounds object
        pts: (x,y) locations within the bounds
        weights: corresponding weights, (negative weights will be set to zero)
        mode: how to aggregate values at each grid location. options: max, sum, second-highest
        resolution: side length of grid
    returns:
        gridvals: N x M grid of weighted values
        gridpts: N x M x 2 grid, representing the x,y coordinates of each pixel
    """
    xmin, xmax, ymin, ymax = bounds.xy_fmt()

    x_ticks = np.linspace(xmin, xmax, resolution)
    y_ticks = np.linspace(ymin, ymax, resolution)
    x_grid, y_grid = np.meshgrid(x_ticks, y_ticks)
    gridpts = np.stack([x_grid, y_grid], axis=-1)

    # get stepsizes
    x_step = np.mean(np.diff(x_ticks))
    y_step = np.mean(np.diff(y_ticks))

    # initialize grid for aggregation methods
    if mode == "second-highest":
        gridvals_highest = np.zeros_like(x_grid)
        gridvals_secondhighest = np.zeros_like(x_grid)
    else:
        gridvals = np.zeros_like(x_grid)

    x_locs = pts[:,0]
    y_locs = pts[:,1]
    x_pixels = ((x_locs - xmin) // x_step).astype(int)
    y_pixels = ((y_locs - ymin) // y_step).astype(int)

    for x,y,weight in zip(x_pixels, y_pixels, weights):
        if mode == "sum":
            gridvals[y,x] += weight
        elif mode == "max":
            gridvals[y,x] = max(gridvals[y,x], weight)
        elif mode == "second-highest":
            # collect all values
            if weight > gridvals_highest[y,x]:
                gridvals_secondhighest[y,x] = gridvals_highest[y,x]
                gridvals_highest[y,x] = weight
            elif weight > gridvals_secondhighest[y,x]:
                gridvals_secondhighest[y,x] = weight
        else:
            raise ValueError("Unknown rasterize_pts mode")
    
    if mode == "second-highest":
        gridvals = gridvals_highest

    return gridvals, gridpts



def plot_raster(gridvals, gridcoords, filename, *, colorbar_label=None, 
        mark=None, title=None, grid_resolution=None, ticks=False, colorbar=True):
    """
    create plot of a raster
    args:
        title: plot title
        colorbar_label: label on colorbar
        mark: dict mapping names to points to mark with an x, array shape (n,2)
    """
    x = gridcoords[...,0]
    y = gridcoords[...,1]
    plt.pcolormesh(x,y,gridvals, shading="auto")
    if colorbar:
        plt.colorbar(label=colorbar_label)

    if mark is not None:
        if isinstance(mark, dict):
            # colors which are well visible overlayed over blues/greens
            colors = ["red", "orange"]
            markers = ["x", "o", "^", "s"]
            for i,m in enumerate(mark.values()):
                plt.scatter(m[:,0], m[:,1], c=colors[i], marker=markers[i])
            plt.legend(mark.keys(), loc="upper left")
        else:
            plt.scatter(mark[:,0], mark[:,1], c="white", marker="x")

    if title is not None:
        plt.title(title)
    if not ticks:
        plt.xticks([])
        plt.yticks([])
    plt.tight_layout()
    plt.savefig(filename)
    plt.clf()
    plt.close()


def rasterize_and_plot(pts, filename, *, gaussian_blur=True, rel_sigma=None, abs_sigma=None, weights=None, 
        title=None, clip=None, sqrt_scale=False, mode="sum", mark=None, 
        zero_one_bounds=False, weight_label=None, grid_resolution=None,
        colorbar=True, ticks=False):
    """
    create raster plot of points, with optional weights
    args:
        gaussian_blur: whether to rasterize with gaussian blur, or directly pixelwise
        guassian_sigma: stddev of kernel to use when raster smoothing, where 1 is the width of the plot
        clip: None, or max value for output
        mode: max, or sum. method of generating y values in raster
        {rel|abs}_sigma: specify relative (fraction of side length) or absolute distance sigma of gaussian smoothing kernel
        mark: dict mapping names to points to mark with an x, array shape (n,2)
    """
    if zero_one_bounds:
        bounds = Bounds.from_xy([0, 1, 0, 1])
    else:
        bounds = Bounds.from_xy([
            pts[:,0].min(), pts[:,0].max(), 
            pts[:,1].min(), pts[:,1].max()
        ])

    if gaussian_blur:
        gridvals, gridcoords = rasterize_pts_gaussian_blur(bounds, pts, weights, 
                                rel_sigma=rel_sigma, abs_sigma=abs_sigma, 
                                mode=mode, resolution=grid_resolution)
    else:
        gridvals, gridcoords = rasterize_pts_pixelwise(bounds, pts, weights, 
                                mode=mode, resolution=grid_resolution)

    if sqrt_scale:
        gridvals = np.sqrt(gridvals)
    if clip is not None:
        gridvals = np.clip(gridvals, None, clip)

    plot_raster(gridvals, gridcoords, filename, 
        colorbar_label=weight_label,
        mark=mark,
        title=title,
        colorbar=colorbar,
        ticks=ticks)




def plot_one_example(outdir, patch_id, *, Y, X=None, pred=None, pred_peaks=None, 
        pred_overlap_gridded=None, naip=None, zero_one_bounds=False,
        grid_resolution=None):
    """
    generate raster plots for one example input and output from a dataset
    args:
        x: input from patch generator
        y: targets from patch generator
        patch_id
        outdir: pathlib.PurePath
        pred: raw predictions from network
        pred_overlap_gridded: pre-gridded predictions, generated by the overlap method. Expects same output from rasterize_preds(...)
        pred_peaks: thresholded peaks from the predictions blurred to grid; ie the true final predictions
        naip: naip image
        zero_one_bounds: whether points are in 0-1 scale (instead of epsg26911)
    """
    if not os.path.exists(outdir):
        os.makedirs(outdir, exist_ok=True)

    patchname = "_".join([str(i) for i in patch_id])

    if Y.shape[-1] > 2:
        ylocs = Y[Y[...,2] > 0.5][...,:2]
    else:
        ylocs = Y

    gt_ntrees = len(ylocs)

    if zero_one_bounds:
        sigma = scaled_0_1(ARGS.gaussian_sigma)
    else:
        sigma = ARGS.gaussian_sigma

    markings = {"gt trees": ylocs}
    if pred_peaks is not None:
        markings["predicted trees"] = pred_peaks[...,:2]

<<<<<<< HEAD
    # lidar height (second-highest mode, to reduce noise)
    rasterize_and_plot(
        x_locs, 
        weights=x_heights, 
        weight_label="height",
        gaussian_blur=False,
        mode="second-highest", 
        filename=outdir.joinpath("{}_lidar_height".format(patchname)), 
        mark=markings, 
        zero_one_bounds=zero_one_bounds,
        grid_resolution=grid_resolution)
    
    # lidar ndvi
    x_ndvi = X[...,-1]
    rasterize_and_plot(
        x_locs, 
        weights=x_ndvi, 
        weight_label="ndvi", 
        mode="max",
        gaussian_blur=False,
        filename=outdir.joinpath("{}_lidar_ndvi".format(patchname)),
        mark=markings, 
        zero_one_bounds=zero_one_bounds,
        grid_resolution=grid_resolution)
=======
    if X is not None:
        x_locs = X[...,:2]

        # lidar height (median mode, to avoid noise)
        x_heights = X[...,2]
        rasterize_and_plot(
            x_locs, 
            weights=x_heights, 
            weight_label="height",
            abs_sigma=sigma,
            mode="median", 
            filename=outdir.joinpath("{}_lidar_height".format(patchname)), 
            mark=markings, 
            zero_one_bounds=zero_one_bounds,
            grid_resolution=grid_resolution)
        
        # lidar ndvi
        x_ndvi = X[...,-1]
        rasterize_and_plot(
            x_locs, 
            weights=x_ndvi, 
            weight_label="ndvi", 
            mode="median",
            abs_sigma=sigma, 
            filename=outdir.joinpath("{}_lidar_ndvi".format(patchname)),
            mark=markings, 
            zero_one_bounds=zero_one_bounds,
            grid_resolution=grid_resolution)
>>>>>>> 03b6886c

    # raw predictions
    if pred is not None:
        # prediction confidence raster
        pred_locs = pred[...,:2]
        pred_weights = pred[...,2]
        rasterize_and_plot(
            pred_locs, 
            weights=pred_weights, 
            weight_label="prediction confidence",
            abs_sigma=sigma, 
            filename=outdir.joinpath("{}_pred_raw".format(patchname)),
            mode=ARGS.grid_agg, 
            mark=markings, 
            zero_one_bounds=zero_one_bounds,
            grid_resolution=grid_resolution)

    # overlap gridded predictions
    if pred_overlap_gridded is not None:
        plot_raster(
            pred_overlap_gridded["vals"], 
            pred_overlap_gridded["coords"], 
            colorbar_label="prediction confidence",
            mark=markings,
            filename=outdir.joinpath("{}_pred_overlapped".format(patchname))
        )

    if naip is not None:
        plt.imshow(naip[...,:3]) # only use RGB
        # plt.colorbar()
        plt.xticks([])
        plt.yticks([])
        plt.tight_layout()
        plt.savefig(outdir.joinpath(patchname+"_NAIP_RGB.png"))
        plt.clf()
        plt.close()


def load_params_into_ARGS(model_dir, ARGS, skip_params=(), false_params=()):
    """
    load original params into ARGS object
    args:
        skip_params: list of param keys to skip
        false_params: list of params to set to false
    """
    params_file = model_dir.joinpath("params.json")
    with open(params_file, "r") as f:
        params = json.load(f)
    for p in skip_params:
        params.pop(p)
    for p in false_params:
        params[p] = False
    for key,value in params.items():
        if not hasattr(ARGS, key):
            setattr(ARGS, key, value)


def glob_modeldir(modelname):
    allmodels_dir = REPO_ROOT.joinpath("models/")

    # first try exact match
    matching_models = glob.glob(os.path.join(allmodels_dir.as_posix(), modelname+"-??????-??????", "model"+MODEL_SAVE_FMT))
    if len(matching_models) == 0:
        print("No exact model name matches")
        # then try autofill match
        matching_models = glob.glob(os.path.join(allmodels_dir.as_posix(), modelname+"*", "model"+MODEL_SAVE_FMT))
    
    if len(matching_models) > 1:
        print("Multiple models match 'name' argument:")
        print(" ", matching_models)
        print("Defaulting to the most recent:")
        # all the names have date/time string, so sorting gives order by time
        matching_models.sort()
        model_path = PurePath(matching_models[-1])
    elif len(matching_models) == 0:
        raise FileNotFoundError("No matching models!")
    else:
        model_path = PurePath(matching_models[0])

    model_dir = model_path.parent
    print(" ", model_dir)

    return model_dir

def get_default_dsname():
    """
    get the dataset directory from name, or automatically select the one existing dataset if only one exists
    returns:
        dataset_dir, dsname
    """
    existing_datasets = [i for i in os.listdir(DATA_DIR.joinpath("lidar")) 
                        if os.path.isdir(DATA_DIR.joinpath("lidar", i))]
    if len(existing_datasets) > 1:
        raise ValueError("Multiple datasets exist in `data/lidar`. Specify which with the --dsname argument")
    elif len(existing_datasets) == 0:
        raise ValueError("No dataset exists in `data/lidar`")
    dsname = existing_datasets[0]
    return dsname



def rotate_pts(p, degrees=0):
    """
    in-place rotate points `p` counterclockwise by a multiple of 90 degrees, 
    around the point (0.5, 0.5)
    """
    if degrees == 0:
        return p
    origin = np.zeros_like(p)
    origin[...,:2] = 0.5
    p -= origin
    assert degrees % 90 == 0
    if degrees == 180:
        p[...,:2] = -p[...,:2]
    else:
        p[...,:2] = p[..., 1::-1]
        if degrees == 90:
            p[...,1] = -p[...,1]
        else:
            p[...,0] = -p[...,0]
    p += origin
    return p


def get_all_regions(dsname=None):
    if dsname is None:
        globpath = DATA_DIR.joinpath("gt_csvs", "*.csv").as_posix()
        files = glob.glob(globpath)
        regions = [PurePath(x).stem.split("_")[0] for x in files]
    else:
        globpath = DATA_DIR.joinpath("lidar", dsname, "regions", "*").as_posix()
        if globpath[-1] != "/":
            globpath += "/"
        regiondirs = glob.glob(globpath)
        regions = [PurePath(x).stem for x in regiondirs]
    if len(regions) < 1:
        raise ValueError("No regions found for lidar dataset {}".format(dsname))
    return regions

def get_naipfile_path(region, patch_num):
    """
    returns: str
    """
    globname = "{}_*_{}.tif".format(region, patch_num)
    globpath = DATA_DIR.joinpath("NAIP_patches/", region, globname).as_posix()
    found = glob.glob(globpath)
    if len(found) != 1:
        raise ValueError("{} matching NAIP files found for '{} {}'. Expected exactly 1".format(len(found), region, patch_num))
    return found[0]

def load_naip(region, patch_num):
    naipfile = get_naipfile_path(region, patch_num)
    with rasterio.open(naipfile) as raster:
        im = raster.read()
    # channels last format
    im = np.moveaxis(im, 0, -1) / 255.0
    # sometimes it selects a row of pixels outside of the image, which results in spurious very large negative numbers
    im = np.clip(im, 0, 1)
    return im

def get_avg_patch_size():
    """
    get the average side length of the NAIP patches, in meters
    """
    stats_filename = DATA_DIR.joinpath("NAIP_patches", "computed_stats.json").as_posix()
    if not os.path.exists(stats_filename):
        # compute and save stats
        tifs = DATA_DIR.joinpath("NAIP_patches/*/*.tif").as_posix()
        sizes = []
        for tiffile in glob.glob(tifs):
            with rasterio.open(tiffile) as im:
                left,bott,right,top = [i for i in im.bounds]
                sizes += [right - left, top - bott]
        stats = {
            "avg_side_len_meters": np.mean(sizes)
        }
        with open(stats_filename, "w") as f:
            json.dump(stats, f, indent=2)
    # load and return stats
    with open(stats_filename, "r") as f:
        stats = json.load(f)
    return stats["avg_side_len_meters"]


def scaled_0_1(distance):
    """
    return the distance in meters scaled to approximate the
    the 0-1 normalized scale used during training
    """
    patch_len_meters = get_avg_patch_size() / ARGS.subdivide
    return distance / patch_len_meters


def group_by_composite_key(d, first_n, agg_f=None):
    """
    given dict d, with keys that are tuples, group by selecting the first n elements
    of each key. Example with first_n=2:
    {
        ('a', 'b', 'c'): 1
        ('a', 'b', 'd'): 2
    } 
    -> 
    {
        ('a', 'b'): {
            ('c',): 1,
            ('d',): 2
        }
    }
    args:
        d: dict
        first_n: int, number of elements in key to groupby
        agg_f: None, or function that aggregates each subdict
    returns:
        dict of dicts, if agg_f is None
        dict of Any, if agg_f if function dict->Any
    """
    result = {}
    for key, val in d.items():
        start_key = key[:first_n]
        end_key = key[first_n:]
        if start_key not in result:
            result[start_key] = {}     
        result[start_key][end_key] = val
    if agg_f is not None:
        for key in list(result.keys()):
            result[key] = agg_f(result[key])
    return result


<|MERGE_RESOLUTION|>--- conflicted
+++ resolved
@@ -358,43 +358,17 @@
     if pred_peaks is not None:
         markings["predicted trees"] = pred_peaks[...,:2]
 
-<<<<<<< HEAD
-    # lidar height (second-highest mode, to reduce noise)
-    rasterize_and_plot(
-        x_locs, 
-        weights=x_heights, 
-        weight_label="height",
-        gaussian_blur=False,
-        mode="second-highest", 
-        filename=outdir.joinpath("{}_lidar_height".format(patchname)), 
-        mark=markings, 
-        zero_one_bounds=zero_one_bounds,
-        grid_resolution=grid_resolution)
-    
-    # lidar ndvi
-    x_ndvi = X[...,-1]
-    rasterize_and_plot(
-        x_locs, 
-        weights=x_ndvi, 
-        weight_label="ndvi", 
-        mode="max",
-        gaussian_blur=False,
-        filename=outdir.joinpath("{}_lidar_ndvi".format(patchname)),
-        mark=markings, 
-        zero_one_bounds=zero_one_bounds,
-        grid_resolution=grid_resolution)
-=======
     if X is not None:
         x_locs = X[...,:2]
 
-        # lidar height (median mode, to avoid noise)
+        # lidar height (second-highest mode, to reduce noise)
         x_heights = X[...,2]
         rasterize_and_plot(
             x_locs, 
             weights=x_heights, 
             weight_label="height",
-            abs_sigma=sigma,
-            mode="median", 
+            gaussian_blur=False,
+            mode="second-highest", 
             filename=outdir.joinpath("{}_lidar_height".format(patchname)), 
             mark=markings, 
             zero_one_bounds=zero_one_bounds,
@@ -406,13 +380,12 @@
             x_locs, 
             weights=x_ndvi, 
             weight_label="ndvi", 
-            mode="median",
-            abs_sigma=sigma, 
+            mode="max",
+            gaussian_blur=False,
             filename=outdir.joinpath("{}_lidar_ndvi".format(patchname)),
             mark=markings, 
             zero_one_bounds=zero_one_bounds,
             grid_resolution=grid_resolution)
->>>>>>> 03b6886c
 
     # raw predictions
     if pred is not None:
