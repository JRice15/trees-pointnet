import os
import json
import sys
import argparse
import time
import glob
from pprint import pprint
from pathlib import PurePath

import numpy as np
import optuna
from tqdm import tqdm
import ray

from run_pycrown import pycrown_predict_treetops
from pycrown.pycrown import NoTreesException

from __init__ import ROOT, MY_PYCROWN_DIR
from common.utils import MyTimer
from common.pointmatch import pointmatch
from common.data_handling import get_data_splits, load_gt_trees, load_naip, naip2ndvi, get_all_patch_ids
from common.visualization import make_marker_dict, plot_NAIP

def get_study_storage(ARGS):
    name = "study_pycrown"
    if ARGS.spectral:
        name += "_spectral"
    path = str(MY_PYCROWN_DIR.joinpath(name + ".db"))

    storage = optuna.storages.RDBStorage(
        url="sqlite:///" + path,
        engine_kwargs={"connect_args": {"timeout": 10}},
        heartbeat_interval=10, # heartbeat in seconds
    )

    return storage


def make_objective(raster_dirs, ground_truth, return_results=False, spectral=False):

    def get_raster_path(region, patchnum, kind):
        return os.path.join(
            raster_dirs[region],
            f"{region}_{kind}_{patchnum}.tif"
        )

    def predict_patch(patch_id, params, spectral_mask=None):
        region, patchnum = patch_id

        try:
            PC = pycrown_predict_treetops(
                    chm=get_raster_path(region, patchnum, "chm"),
                    dtm=get_raster_path(region, patchnum, "dtm"),
                    dsm=get_raster_path(region, patchnum, "dsm"),
                    outpath=None,
                    params=params,
                    spectral_mask=spectral_mask)
        except Exception as e:
            if not isinstance(e, NoTreesException):
                print(f"Exception predicting {region} {patchnum}:", e.__class__.__name__, str(e))
            return np.array([]), np.array([])
            
        top = np.array([(p.x, p.y) for p in PC.trees["top"]])
        top_cor = np.array([(p.x, p.y) for p in PC.trees["top_cor"]])
        return top, top_cor
    
    if not ray.is_initialized():
        ray.init()

    @ray.remote
    def ray_predict_patch(*args, **kwargs):
        return predict_patch(*args, **kwargs)

    timer = MyTimer()

    # get ndvi images
    if spectral:
        ALL_NDVI = {}
        for p_id in ground_truth.keys():
            ALL_NDVI[p_id] = naip2ndvi(load_naip(*p_id))

    def objective(trial):
        timer.start()
        params = {
            "chm_smooth_pix": trial.suggest_int("chm_smooth_pix", 1, 15), # in pixels
            "plm_ws": trial.suggest_int("plm_ws", 1, 15),  # in pixels
            "plm_min_dist": trial.suggest_int("plm_min_dist", 1, 15),  # in pixels
            "plm_threshold_abs": trial.suggest_float("plm_threshold_abs", 0, 20, step=0.5), # height in meters
            "inbuf_m": trial.suggest_int("inbuf_m", 0, 15), # in meters
            "cdl_th_tree": trial.suggest_float("cdl_th_tree", 0, 1, step=0.01),
            "cdl_th_seed": trial.suggest_float("cdl_th_seed", 0, 1, step=0.01),
            "cdl_th_crown": trial.suggest_float("cdl_th_crown", 0, 1, step=0.01),
            "cdl_th_maxcrown": trial.suggest_float("cdl_th_maxcrown", 10, 30, step=0.5), # width in meters
        }

        # build pred func
        if spectral:
            threshold = trial.suggest_float("ndvi_thresh", -1, 1, step=0.01)
            spectral_masks = {p_id: (ndvi >= threshold) for p_id,ndvi in ALL_NDVI.items()}
            def pred_func(p_id):
                return ray_predict_patch.remote(
                    p_id, params, spectral_mask=spectral_masks[p_id]
                )
        else:
            def pred_func(p_id):
                return ray_predict_patch.remote(
                    p_id, params, spectral_mask=None,
                )

        # print(params)

        patch_ids = list(ground_truth.keys())
        preds = ray.get( [pred_func(p_id) for p_id in patch_ids] )
        # unpack corrected/uncorrected
        top, top_cor = zip(*preds)
        # associate with respective patch ids
        top = dict(zip(patch_ids, top))
        top_cor = dict(zip(patch_ids, top_cor))

        orig_results = pointmatch(ground_truth, top, return_inds=return_results)
        corr_results = pointmatch(ground_truth, top_cor, return_inds=return_results)
        if return_results:
            orig_results, orig_inds = orig_results
            corr_results, corr_inds = corr_results
        orig_fscore = orig_results["fscore"]
        corr_fscore = corr_results["fscore"]

        if orig_fscore == corr_fscore:
            trial.set_user_attr("method", "both")
        elif orig_fscore > corr_fscore:
            trial.set_user_attr("method", "orig")
        else:
            trial.set_user_attr("method", "corr")
        fscore = max(orig_fscore, corr_fscore)

        timer.measure()
        if return_results:
            return fscore, orig_results, corr_results, top_cor, corr_inds
        return fscore

    return objective


def estimate_params(ARGS, raster_dirs):
    """
    args:
        raster_dirs: dict mapping region to path of directory which holds rasters (chms, dsms, dtms)
    """
    (train_ids,) = get_data_splits(sets=("train+val",))
    train_gt = load_gt_trees(train_ids)

    objective = make_objective(raster_dirs, train_gt, spectral=ARGS.spectral)

    storage = get_study_storage(ARGS)

    sampler = optuna.samplers.TPESampler(
        multivariate=True, # consider the relations between different parameters
        group=True,
        warn_independent_sampling=True,
        constant_liar=True, # avoid very similar param combinations being tried simultaneously
        n_startup_trials=30, # number of random sample trials to begin with
        seed=1234,
    )

    study = optuna.create_study(
                sampler=sampler, 
                storage=storage,
                study_name="pycrown", 
                direction="maximize",
                load_if_exists=True,
            )
    print(len(study.trials), "trials already completed")
    study.optimize(objective, n_trials=ARGS.ntrials)

    print("\nBest trial:")
    print("fscore:", study.best_value)
    print(study.best_params)



def evaluate_params(ARGS, raster_dirs):
    (test_ids,) = get_data_splits(sets=("test",))
    test_gt = load_gt_trees(test_ids)
    
    objective = make_objective(raster_dirs, test_gt, return_results=True, 
                    spectral=ARGS.spectral)

    storage = get_study_storage(ARGS)

    study = optuna.load_study(study_name="pycrown", storage=storage)

    print("Best trial:", study.best_trial.number, "of", len(study.trials))
    print("Best params:", study.best_params)
    print("Best train fscore (found so far):", study.best_value)

    method_name = "pycrown_spectral" if ARGS.spectral else "pycrown"
    dirname = "results_" + method_name
    outdir = MY_PYCROWN_DIR.joinpath(dirname)
    os.makedirs(outdir.joinpath("plots"), exist_ok=True)

    fscore, orig, corr, preds, pmatch_inds = objective(study.best_trial)
    print("Test-set fscore:", fscore)
    results = {"corrected": corr, "uncorrected": orig, "spectral": ARGS.spectral}
    pprint(results)
    with open(outdir.joinpath("results.json"), "w") as f:
        json.dump(results, f, indent=2)
    
    print("Plotting...")
    for p_id, pred in tqdm(list(preds.items())):
        markers = make_marker_dict(gt=test_gt[p_id], preds=pred, pointmatch_inds=pmatch_inds[p_id])
<<<<<<< HEAD
        patch_name = "_".join(map(str, p_id))
        filename = outdir.joinpath("plots/" + method_name + "_" + patch_name + ".png")
=======
        filename = outdir.joinpath("plots/" + method_name + "_" + "_".join(p_id))
>>>>>>> c82e6b96
        plot_NAIP(filename, markers=markers, patch_id=p_id)




if __name__ == "__main__":
    parser = argparse.ArgumentParser()
    grp = parser.add_mutually_exclusive_group(required=True)
    grp.add_argument("--train",action="store_true",help="run `ntrials` more trials of hyperoptimization training")
    grp.add_argument("--eval",action="store_true",help="evaluate the best-performing params on the test set")
    parser.add_argument("--specs",default="elcap_chm_specs.json",help="json, mapping region names to directory paths which contains raster tifs")
    parser.add_argument("--ntrials",type=int,default=100)
    parser.add_argument("--spectral",action="store_true")
    ARGS = parser.parse_args()

    with open(ARGS.specs, "r") as f:
        raster_dirs = json.load(f)

    if ARGS.train:
        estimate_params(ARGS, raster_dirs)
    elif ARGS.eval:
        evaluate_params(ARGS, raster_dirs)
    else:
        raise ValueError()<|MERGE_RESOLUTION|>--- conflicted
+++ resolved
@@ -208,12 +208,8 @@
     print("Plotting...")
     for p_id, pred in tqdm(list(preds.items())):
         markers = make_marker_dict(gt=test_gt[p_id], preds=pred, pointmatch_inds=pmatch_inds[p_id])
-<<<<<<< HEAD
         patch_name = "_".join(map(str, p_id))
-        filename = outdir.joinpath("plots/" + method_name + "_" + patch_name + ".png")
-=======
-        filename = outdir.joinpath("plots/" + method_name + "_" + "_".join(p_id))
->>>>>>> c82e6b96
+        filename = outdir.joinpath("plots/" + method_name + "_" + patch_name)
         plot_NAIP(filename, markers=markers, patch_id=p_id)
 
 
