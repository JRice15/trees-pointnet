import logging
import argparse
import contextlib
import datetime
import glob
import json
import os
import time
from pathlib import PurePath
from pprint import pprint

import matplotlib
import matplotlib.pyplot as plt
import numpy as np
import ray
import tensorflow as tf
from scipy.optimize import linear_sum_assignment
from skimage.feature import peak_local_max
from sklearn.metrics import pairwise_distances
from tensorflow import keras
from tensorflow.keras import backend as K
from tqdm import tqdm

from src import ARGS, DATA_DIR, MODEL_SAVE_FMT, REPO_ROOT
from src.patch_generator import get_datasets
from src.losses import get_loss
from src.models import pointnet
from src.tf_utils import load_saved_model
from src.utils import (glob_modeldir, rasterize_pts_gaussian_blur, group_by_composite_key,
                       plot_one_example, rasterize_and_plot, scaled_0_1, load_params_into_ARGS)
from src.utils import MyTimer

# max dist that two points can be considered matched, in meters
MAX_MATCH_DIST = 6
# size of grids to rasterize
GRID_RESOLUTION = 128


"""
PointMatching & PM utils
"""

def pointmatch(all_gts, all_preds, conf_threshold, prune_unpromising=True):
    """
    args:
        all_gts: dict, mapping patchid to array of shape (ntrees,2) where channels are (x,y)
        all_preds: dict, mappin patchid to array of shape (npatches,npoints,3) where channels are (x,y,confidence)
        conf_threshold: abs confidence threshold that predicted points must meet to be considered a predicted tree
        prune_unpromising: whether to stop if 1 or fewer true positives are recorded after 100 patches
    returns:
        dict: precision, recall, fscore, rmse, pruned (bool)
    """
    COST_MATRIX_MAXVAL = 1e10

    all_tp = 0
    all_fp = 0
    all_fn = 0
    all_tp_dists = []
    pruned = False


    for i,patch_id in enumerate(all_gts.keys()):
        # pruning early if we've gotten only 0 or 1 true positives
        if i == 50 and prune_unpromising:
            if all_tp <= 1:
                pruned = True
                break

        gt = all_gts[patch_id]
        # get pred, or empty array if missing from dict
        try:
            pred = all_preds[patch_id]
        except KeyError:
            pred = np.empty((0,3))

        # filter valid preds
        pred = pred[pred[:,2] >= conf_threshold]

        if len(gt) == 0:
            all_fp += len(pred)
            continue
        elif len(pred) == 0:
            all_fn += len(gt)
            continue

        # calculate pairwise distances
        dists = pairwise_distances(gt[:,:2],pred[:,:2])
        
        # trees must be within max match distance
        dists[dists>MAX_MATCH_DIST] = np.inf

        # find optimal assignment
        cost_matrix = np.copy(dists)
        cost_matrix[np.isinf(cost_matrix)] = COST_MATRIX_MAXVAL
        row_ind, col_ind = linear_sum_assignment(cost_matrix)
        dists[:] = np.inf
        dists[row_ind,col_ind] = cost_matrix[row_ind,col_ind]
        dists[dists>=COST_MATRIX_MAXVAL] = np.inf
        
        # associated pred trees = true positives
        # tp_inds = np.where(np.any(np.logical_not(np.isinf(dists)),axis=0))[0]
        tp_inds = np.where(~np.isinf(dists))[1]
        all_tp += len(tp_inds)

        # un-associated pred trees = false positives
        fp_inds = np.where(np.all(np.isinf(dists),axis=0))[0]
        all_fp += len(fp_inds)

        # un-associated gt trees = false negatives
        fn_inds = np.where(np.all(np.isinf(dists),axis=1))[0]
        all_fn += len(fn_inds)
        
        if len(tp_inds):
            tp_dists = np.min(dists[:,tp_inds],axis=0)
            all_tp_dists.append(tp_dists)


    if all_tp + all_fp > 0:
        precision = all_tp/(all_tp+all_fp)
    else:
        precision = 0
    if all_tp + all_fn > 0:
        recall = all_tp/(all_tp+all_fn)
    else:
        recall = 0
    if precision + recall > 0:
        fscore = 2*(precision*recall)/(precision+recall)
    else:
        fscore = 0
    if len(all_tp_dists):
        all_tp_dists = np.concatenate(all_tp_dists)
        rmse = np.sqrt(np.mean(all_tp_dists**2))
    else:
        rmse = -1
    
    # calling float/int on a lot of these because json doesn't like numpy floats/ints
    results = {
        'pruned': pruned,
        'tp': int(all_tp),
        'fp': int(all_fp),
        'fn': int(all_fn),
        'precision': float(precision),
        'recall': float(recall),
        'fscore': float(fscore),
        'rmse': float(rmse),
        'threshold': float(conf_threshold),
    }
    return results



def find_local_maxima(pred_grids, bounds, min_conf_threshold=None):
    """
    args:
        pred_grids: outputs of rasterize_preds(...)
        bounds: list of Bounds
        min_conf_threshold: smallest conf threshold
    returns:
        dict: mapping patch id to local peaks, shape (N,3) where channels are x,y,confidence
    """
    maxima = {}
    for patch_id,pred_dict in tqdm(pred_grids.items(), total=len(pred_grids)):
        gridvals = pred_dict["vals"]
        gridcoords = pred_dict["coords"]

        # find local maxima
        peak_pixel_inds = peak_local_max(gridvals, 
                                threshold_abs=min_conf_threshold, # must meet the min threshold
                                min_distance=2) # disallow maxima in adjacent pixels
        peak_pixel_inds = tuple(peak_pixel_inds.T)

        # get geo coords of the maxima pixels
        peak_confs = gridvals[peak_pixel_inds]
        peak_coords = gridcoords[peak_pixel_inds]
        # convert back to format of input preds
        peak_pts = np.concatenate((peak_coords, peak_confs[...,np.newaxis]), axis=-1)
        maxima[patch_id] = peak_pts

    return maxima

ray.init(
    #log_to_driver=False
)

@ray.remote
def _ray_rasterize_pts_blur(*args, **kwargs):
    """
    distribute rasterization using Ray
    """
    return rasterize_pts_gaussian_blur(*args, **kwargs)

def rasterize_preds(preds, bounds, is_subdiv=False):
    """
    args:
        preds: dict mapping patch id to pred pts (must be original CRS, not 0-1 scale)
        bounds: dict mapping patch id to Bounds
        is_subdiv: bool, whether patches are subdiv or full-sized
    returns:
        dict: mapping patch id to another dict, with keys "vals" and "coords"
    """
    if is_subdiv:
        resolution = GRID_RESOLUTION // ARGS.subdivide
    else:
        resolution = GRID_RESOLUTION
    futures = []
    keys = []
    for key, pred in preds.items():
<<<<<<< HEAD
        future = _ray_gridify.remote(
=======
        future = _ray_rasterize_pts_blur(
>>>>>>> 9b9d89d1
                bounds[key], pred[:,:2], pred[:,2], 
                abs_sigma=ARGS.gaussian_sigma, mode=ARGS.grid_agg, # TODO test both grid-agg modes?
                resolution=resolution)
        futures.append(future)
        keys.append(key)
    
    results = ray.get(futures)
    pred_grids = {}
    for key, (vals, coords) in zip(keys, results):
        pred_grids[key] = {"vals": vals, "coords": coords}

    # pred_grids_grouped = group_by_composite_key(pred_grids, first_n=2)
    return pred_grids


"""
Overlap methods
"""

def drop_overlaps(X, bounds_subdiv=None):
    """
    args:
        X: some dict, mapping patch subdiv id to pts
    returns:    
        X, with overlap patches dropped, grouped and concatenated by full patch id
    """
    # drop overlap patches
    X = {key: pts for key, pts in X.items() if key[-2] % 2 == 0 and key[-1] % 2 == 0}
    # group and concat
    return group_by_composite_key(X, first_n=2,
            agg_f=lambda x: np.concatenate(list(x.values()), axis=0)
        )


def overlap_by_hard_cutoff(preds_subdiv, bounds_subdiv):
    """
    converts overlapping sub-patches back into full patches
    args:
        preds_subdiv: dict, mapping subdiv patch id to pts
        bounds_subdiv: dict, mappng subdiv patch id to bounds
    returns:
        dict: mapping full patch id to pts
    """
    preds_subdiv_chopped = {}
    for patch_id, preds in preds_subdiv.items():
        xmin, ymin, xmax, ymax = bounds_subdiv[patch_id].minmax_fmt()
        x_cut = (xmax - xmin) / 4
        y_cut = (ymax - ymin) / 4
        region, patchnum, px, py = patch_id
        # check for neighbor patches
        if (region, patchnum, px-1, py) in preds_subdiv:
            xmin += x_cut
        if (region, patchnum, px+1, py) in preds_subdiv:
            xmax -= x_cut
        if (region, patchnum, px, py-1) in preds_subdiv:
            ymin += y_cut
        if (region, patchnum, px, py+1) in preds_subdiv:
            ymax -= y_cut
        # make relevant chops
        x = preds[:,0]
        y = preds[:,1]
        preds = preds[(x >= xmin) & (x < xmax) & (y >= ymin) & (y < ymax)]
        preds_subdiv_chopped[patch_id] = preds

    # group by (region, patchnum) and concat
    preds_combined = group_by_composite_key(preds_subdiv_chopped, first_n=2,
                        agg_f=lambda x: np.concatenate(list(x.values()), axis=0))

    return preds_combined


OVERLAP_METHODS = {
    "drop": drop_overlaps,
    "cut": overlap_by_hard_cutoff,
}


"""
Visualization
"""

def viz_predictions(patchgen, outdir, *, X_subdiv, X_full, Y_full, Y_subdiv, 
        preds_subdiv, preds_full, pred_grids, pred_peaks):
    """
    data visualizations
    """
    print("Generating visualizations...")
    os.makedirs(outdir, exist_ok=True)

    patch_ids = sorted(preds_full.keys())
    n_ids = len(patch_ids)
    subpatch_ids = sorted(preds_subdiv.keys())

    print("x", len(X_subdiv.keys()), len(X_full.keys()))
    print("y", len(Y_subdiv.keys()), len(Y_full.keys()))
    print("preds", len(preds_subdiv.keys()), len(preds_full.keys()))
    print("grid,peaks", len(pred_grids.keys()), len(pred_peaks.keys()))

    # grab random 10ish examples
    step_size = max(1, n_ids//10)
    for p_id in tqdm(patch_ids[::step_size]):
        patch_name = "_".join([str(x) for x in p_id])
        patch_dir = outdir.joinpath(patch_name)
        # first three subpatch ids
        these_subpatch_ids = [key for key in subpatch_ids if key[:2] == p_id]
        for subp_id in these_subpatch_ids[:3]:
            subpatch_dir = patch_dir.joinpath("subpatches")

            bounds = patchgen.get_patch_bounds(subp_id)
            plot_one_example(
                outdir=subpatch_dir,
                patch_id=subp_id,
                X=X_subdiv[subp_id],
                Y=Y_subdiv[subp_id],
                pred=preds_subdiv[subp_id],
                # pred_peaks=bounds.filter_pts(pred_peaks[p_id]), # peaks within this subpatch
                naip=patchgen.get_naip(subp_id),
                grid_resolution=GRID_RESOLUTION//ARGS.subdivide,
                zero_one_bounds=True
            )

        # TODO mode?
        # plot full-patch data
        naip = patchgen.get_naip(p_id)
        plot_one_example(
            outdir=patch_dir,
            patch_id=p_id, 
            # X_full[p_id], 
            Y=Y_full[p_id], 
            pred=preds_full[p_id], 
            pred_overlap_gridded=pred_grids[p_id],
            pred_peaks=pred_peaks[p_id],
            naip=patchgen.get_naip(p_id), 
            grid_resolution=GRID_RESOLUTION,
        )



def evaluate_pointmatching(patchgen, model, model_dir, pointmatch_thresholds):
    """
    generate predictions, visualizations, and evaluation metrics from a model 
    on a LidarPatchGen dataset
    args:
        patchgen: dataset, patch generator
        model: Keras Model to predict with
        model_dir: pathlib.PurePath of model's output
        pointmatch_thresholds: list of floats
    """
    outdir = model_dir.joinpath("results_"+patchgen.name)
    os.makedirs(outdir, exist_ok=True)

    timer = MyTimer()
    """
    generate predictions
    """
    print("\nGenerating predictions...")
    assert patchgen.batch_size == 1
    
    X_subdiv_normed, _ = patchgen.load_all()
    X_subdiv_normed = np.squeeze(X_subdiv_normed.numpy())
    preds_subdiv_normed = np.squeeze(model.predict(X_subdiv_normed))

    # associate each pred set with its patch id
    preds_subdiv_normed = dict(zip(patchgen.valid_patch_ids, preds_subdiv_normed))
    X_subdiv_normed = dict(zip(patchgen.valid_patch_ids, X_subdiv_normed))
    timer.measure()

    # denormalize data
    print("Denormalizing preds...")
    preds_subdiv_unnormed = {p_id: patchgen.denormalize_pts(pts, p_id) for p_id,pts in preds_subdiv_normed.items()}
    timer.measure()

    # combine with overlap
    print("Overlapping preds...")
    overlap_fn = OVERLAP_METHODS[ARGS.overlap_mode]
    preds_full_unnormed = overlap_fn(preds_subdiv_unnormed, patchgen.bounds_subdiv)
    timer.measure()
    
    # rasterize full patches
    print("Rasterizing preds...")
    pred_grids_unnormed = rasterize_preds(preds_full_unnormed, patchgen.bounds_full)
    timer.measure()

    # find localmax peak predictions
    print("Finding prediction maxima...")
    pred_peaks_unnormed = find_local_maxima(pred_grids_unnormed, patchgen.bounds_full, min_conf_threshold=min(pointmatch_thresholds))
    timer.measure()

    # get full ground-truth
    Y_full_unnormed = patchgen.gt_full

    if not ARGS.noplot:
        print("Overlapping/denormalizing X...")
        # drop overlapping subpatches, combine into full patches
        X_full_normed = drop_overlaps(X_subdiv_normed)

        # denormalize X
        X_full_unnormed = {p_id: patchgen.denormalize_pts(pts, p_id) for p_id,pts in X_full_normed.items()}
        timer.measure()

        Y_subdiv_normed = patchgen.gt_subdiv
        viz_predictions(patchgen, outdir.joinpath("visualizations"), 
            # use normed for subdiv data
            X_subdiv=X_subdiv_normed, Y_subdiv=Y_subdiv_normed, preds_subdiv=preds_subdiv_normed, 
            # use unnormed for full data
            X_full=X_full_unnormed, Y_full=Y_full_unnormed, preds_full=preds_full_unnormed, 
            pred_grids=pred_grids_unnormed, pred_peaks=pred_peaks_unnormed)
        timer.measure()


    """
    Pointmatching
    """
    print("Pointmatching...")
    results = []
    for thresh in tqdm(pointmatch_thresholds):
        result = pointmatch(Y_full_unnormed, pred_peaks_unnormed, thresh)
        results.append(result)
    timer.measure()

    # find best, by fscore
    best_idx = np.argmax([x["fscore"] for x in results])

    best_stats = {k:results[best_idx][k] for k in results[0].keys()}
    all_stats = {k:[x[k] for x in results] for k in results[0].keys()}

    print("results:")
    pprint(best_stats)

    pointmatch_stats = {
        "best": best_stats,
        "all": all_stats,
    }

    # get or initialize stats for all overlap modes
    results_file = outdir.joinpath("results_pointmatch.json").as_posix()
    if os.path.exists(results_file):
        with open(results_file, "r") as f:
            all_modes_results = json.load(f)
    else:
        all_modes_results = {}
    # update with new stats
    all_modes_results[ARGS.overlap_mode] = pointmatch_stats
    # save
    with open(results_file, "w") as f:
        json.dump(all_modes_results, f, indent=2)

    return pointmatch_stats


def evaluate_loss_metrics(patchgen, model, model_dir):
    """
    Evaluate model's builtin metrics on a dataset
    args:
        patchgen
    """
    print("Evaluating model's metrics...")
    outdir = model_dir.joinpath("results_"+patchgen.name)
    os.makedirs(outdir, exist_ok=True)

    metric_vals = model.evaluate(patchgen, batch_size=ARGS.batchsize)
    
    if not isinstance(metric_vals, list):
        results = {"loss": metric_vals}
    else:
        results = {model.metrics_names[i]:v for i,v in enumerate(metric_vals)}

    with open(outdir.joinpath("results_model_metrics.json"), "w") as f:
        json.dump(results, f, indent=2)

    print("Results on", patchgen.name, "dataset:")
    for k,v in results.items():
        print(k+":", v)
    
    return results


def main():
    MODEL_DIR = glob_modeldir(ARGS.name)
    load_params_into_ARGS(MODEL_DIR, ARGS, false_params=["test", "noplot"])
    pprint(vars(ARGS))

    """
    Evaluation
    """

    model = load_saved_model(MODEL_DIR)

    if "test" in ARGS.eval_sets and "val" not in ARGS.eval_sets:
        ARGS.eval_sets += ("val",)
    datasets = get_datasets(ARGS.dsname, ARGS.regions, ARGS.eval_sets, train_batchsize=1, val_batchsize=1)
    datasets = dict(zip(ARGS.eval_sets, datasets))

    # grid search approximating log-scale
    THRESHOLDS = list(np.arange(0, 0.030, 0.005)) + list(np.arange(0.030, 0.100, 0.010)) + list(np.arange(0.100, 1, 0.025))
    # RASTERIZE_MODES = ["sum", "max"]

    # train set evaluation
    if "train" in ARGS.eval_sets:
        train_gen = datasets["train"]
        train_gen.training = False
        train_gen.summary()
        if not ARGS.nolosses:
            evaluate_loss_metrics(train_gen, model, MODEL_DIR)
        evaluate_pointmatching(train_gen, model, MODEL_DIR, THRESHOLDS)

    # validation set evaluation
    if "val" in ARGS.eval_sets or "test" in ARGS.eval_sets:
        val_gen = datasets["val"]
        val_gen.summary()
        if not ARGS.nolosses:
            evaluate_loss_metrics(val_gen, model, MODEL_DIR)
        pointmatch_stats = evaluate_pointmatching(val_gen, model, MODEL_DIR, THRESHOLDS)
        val_best_thresh = pointmatch_stats["best"]["threshold"]

    # test set evaluation
    if "test" in ARGS.eval_sets:
        test_gen = datasets["test"]
        test_gen.summary()
        if not ARGS.nolosses:
            evaluate_loss_metrics(test_gen, model, MODEL_DIR)
        evaluate_pointmatching(test_gen, model, MODEL_DIR, [val_best_thresh])




if __name__ == "__main__":
    """
    Parse arguments
    """
    parser = argparse.ArgumentParser()
    parser.add_argument("--name",required=True,help="name of model to run, with possible timestamp in front")
    parser.add_argument("--sets",dest="eval_sets",default=("val","test"),nargs="+",help="datasets to evaluate on: train, val, and/or test. test automatically selects val as well")
    parser.add_argument("--noplot",action="store_true",help="don't make plots (significantly improves speed)")
    parser.add_argument("--nolosses",action="store_true",help="do not compute loss metrics")
    parser.add_argument("--overlap-mode",default="drop",choices=list(OVERLAP_METHODS.keys()),
        help="method by which to combine overlapping tiles")
    parser.parse_args(namespace=ARGS)

    main()<|MERGE_RESOLUTION|>--- conflicted
+++ resolved
@@ -178,9 +178,6 @@
 
     return maxima
 
-ray.init(
-    #log_to_driver=False
-)
 
 @ray.remote
 def _ray_rasterize_pts_blur(*args, **kwargs):
@@ -202,16 +199,18 @@
         resolution = GRID_RESOLUTION // ARGS.subdivide
     else:
         resolution = GRID_RESOLUTION
+
+    # initialize ray, silence output
+    ray.init(
+        log_to_driver=False
+    )
+
     futures = []
     keys = []
     for key, pred in preds.items():
-<<<<<<< HEAD
-        future = _ray_gridify.remote(
-=======
-        future = _ray_rasterize_pts_blur(
->>>>>>> 9b9d89d1
+        future = _ray_rasterize_pts_blur.remote(
                 bounds[key], pred[:,:2], pred[:,2], 
-                abs_sigma=ARGS.gaussian_sigma, mode=ARGS.grid_agg, # TODO test both grid-agg modes?
+                abs_sigma=ARGS.gaussian_sigma, mode=ARGS.grid_agg,
                 resolution=resolution)
         futures.append(future)
         keys.append(key)
@@ -331,7 +330,6 @@
                 zero_one_bounds=True
             )
 
-        # TODO mode?
         # plot full-patch data
         naip = patchgen.get_naip(p_id)
         plot_one_example(
