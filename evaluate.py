
import argparse
import contextlib
import datetime
import glob
import json
import os
import time
from pathlib import PurePath
from pprint import pprint

import matplotlib
import matplotlib.pyplot as plt
import numpy as np
import tensorflow as tf
from scipy.optimize import linear_sum_assignment
from skimage.feature import peak_local_max
from sklearn.metrics import pairwise_distances
from tensorflow import keras
from tensorflow.keras import backend as K
from tqdm import tqdm

from src import ARGS, DATA_DIR, MODEL_SAVE_FMT, REPO_ROOT
from src.patch_generator import get_datasets
from src.losses import get_loss
from src.models import pointnet
from src.tf_utils import load_saved_model
from src.utils import (glob_modeldir, gridify_pts, group_by_composite_key,
                       plot_one_example, rasterize_and_plot, scaled_0_1, load_params_into_ARGS)

# max dist that two points can be considered matched, in meters
MAX_MATCH_DIST = 6
# size of grids to gridify
GRID_RESOLUTION = 256



def pointmatch(all_gts, all_preds, conf_threshold, prune_unpromising=True):
    """
    args:
        all_gts: dict, mapping patchid to array of shape (ntrees,2) where channels are (x,y)
        all_preds: dict, mappin patchid to array of shape (npatches,npoints,3) where channels are (x,y,confidence)
        conf_threshold: abs confidence threshold that predicted points must meet to be considered a predicted tree
        prune_unpromising: whether to stop if 1 or fewer true positives are recorded after 100 patches
    returns:
        dict: precision, recall, fscore, rmse, pruned (bool)
    """
    COST_MATRIX_MAXVAL = 1e10

    all_tp = 0
    all_fp = 0
    all_fn = 0
    all_tp_dists = []
    pruned = False


    for i,patch_id in enumerate(all_gts.keys()):
        # pruning early if we've gotten only 0 or 1 true positives
        if i == 50 and prune_unpromising:
            if all_tp <= 1:
                pruned = True
                break

        gt = all_gts[patch_id]
        # get pred, or empty array if missing from dict
        try:
            pred = all_preds[patch_id]
        except KeyError:
            pred = np.empty((0,3))

        # filter valid preds
        pred = pred[pred[:,2] >= conf_threshold]

        if len(gt) == 0:
            all_fp += len(pred)
            continue
        elif len(pred) == 0:
            all_fn += len(gt)
            continue

        # calculate pairwise distances
        dists = pairwise_distances(gt[:,:2],pred[:,:2])
        
        # trees must be within max match distance
        dists[dists>MAX_MATCH_DIST] = np.inf

        # find optimal assignment
        cost_matrix = np.copy(dists)
        cost_matrix[np.isinf(cost_matrix)] = COST_MATRIX_MAXVAL
        row_ind, col_ind = linear_sum_assignment(cost_matrix)
        dists[:] = np.inf
        dists[row_ind,col_ind] = cost_matrix[row_ind,col_ind]
        dists[dists>=COST_MATRIX_MAXVAL] = np.inf
        
        # associated pred trees = true positives
        tp_inds = np.where(np.any(np.logical_not(np.isinf(dists)),axis=0))[0]
        all_tp += len(tp_inds)

        # un-associated pred trees = false positives
        fp_inds = np.where(np.all(np.isinf(dists),axis=0))[0]
        all_fp += len(fp_inds)

        # un-associated gt trees = false negatives
        fn_inds = np.where(np.all(np.isinf(dists),axis=1))[0]
        all_fn += len(fn_inds)
        
        if len(tp_inds):
            tp_dists = np.min(dists[:,tp_inds],axis=0)
            all_tp_dists.append(tp_dists)


    if all_tp + all_fp > 0:
        precision = all_tp/(all_tp+all_fp)
    else:
        precision = 0
    if all_tp + all_fn > 0:
        recall = all_tp/(all_tp+all_fn)
    else:
        recall = 0
    if precision + recall > 0:
        fscore = 2*(precision*recall)/(precision+recall)
    else:
        fscore = 0
    if len(all_tp_dists):
        all_tp_dists = np.concatenate(all_tp_dists)
        rmse = np.sqrt(np.mean(all_tp_dists**2))
    else:
        rmse = -1
    
    # calling float/int on a lot of these because json doesn't like numpy floats/ints
    results = {
        'pruned': pruned,
        'tp': int(all_tp),
        'fp': int(all_fp),
        'fn': int(all_fn),
        'precision': float(precision),
        'recall': float(recall),
        'fscore': float(fscore),
        'rmse': float(rmse),
        'threshold': float(conf_threshold),
    }
    return results



def find_local_maxima(pred_grids, bounds, min_conf_threshold=None):
    """
    args:
        pred_grids: outputs of gridify_preds(...)
        bounds: list of Bounds
        min_conf_threshold: smallest conf threshold
    returns:
        dict: mapping patch id to local peaks, shape (N,3) where channels are x,y,confidence
    """
    maxima = {}
    for patch_id,pred_dict in tqdm(pred_grids.items(), total=len(pred_grids)):
        gridvals = pred_dict["vals"]
        gridcoords = pred_dict["coords"]

        # find local maxima
        peak_pixel_inds = peak_local_max(gridvals, 
                                threshold_abs=min_conf_threshold, # must meet the min threshold
                                min_distance=2) # disallow maxima in adjacent pixels
        peak_pixel_inds = tuple(peak_pixel_inds.T)

        # get geo coords of the maxima pixels
        peak_confs = gridvals[peak_pixel_inds]
        peak_coords = gridcoords[peak_pixel_inds]
        # convert back to format of input preds
        peak_pts = np.concatenate((peak_coords, peak_confs[...,np.newaxis]), axis=-1)
        maxima[patch_id] = peak_pts

    return maxima


def gridify_preds(preds, bounds):
    """
    args:
        preds: dict mapping patch id to pred pts (must be original CRS, not 0-1 scale)
        bounds: dict mapping patch id to Bounds
    returns:
        dict: mapping patch id to another dict, with keys "vals" and "coords"
    """
    pred_grids = {}
    for key, pred in preds.items():
        vals, coords = gridify_pts(bounds[key], pred[:,:2], pred[:,2], 
                abs_sigma=ARGS.gaussian_sigma, mode=ARGS.grid_agg) # TODO test both grid-agg modes?
        pred_grids[key] = {"vals": vals, "coords": coords}

    # pred_grids_grouped = group_by_composite_key(pred_grids, first_n=2)
    return pred_grids


def drop_overlaps(X):
    """
    args:
        X: some dict, mapping patch subdiv id to pts
    returns:    
        X, with overlap patches dropped, grouped and concatenated by full patch id
    """
    # drop overlap patches
    X = {key: pts for key, pts in X.items() if key[-2] % 2 == 0 and key[-1] % 2 == 0}
    # group and concat
    return group_by_composite_key(X, first_n=2,
            agg_f=lambda x: np.concatenate(list(x.values()), axis=0)
        )


def overlap_by_hard_cutoff(preds_subdiv, bounds_subdiv):
    """
    converts overlapping sub-patches back into full patches
    args:
        preds_subdiv: dict, mapping subdiv patch id to pts
        bounds_subdiv: dict, mappng subdiv patch id to bounds
    returns:
        dict: mapping full patch id to pts
    """
    preds_subdiv_chopped = {}
    for patch_id, preds in preds_subdiv.items():
        xmin, ymin, xmax, ymax = bounds_subdiv[patch_id].minmax_fmt()
        x_cut = (xmax - xmin) / 4
        y_cut = (ymax - ymin) / 4
        region, patchnum, px, py = patch_id
        # check for neighbor patches
        if (region, patchnum, px-1, py) in preds_subdiv:
            xmin += x_cut
        if (region, patchnum, px+1, py) in preds_subdiv:
            xmax -= x_cut
        if (region, patchnum, px, py-1) in preds_subdiv:
            ymin += y_cut
        if (region, patchnum, px, py+1) in preds_subdiv:
            ymax -= y_cut
        # make relevant chops
        x = preds[:,0]
        y = preds[:,1]
        preds = preds[(x >= xmin) & (x < xmax) & (y >= ymin) & (y < ymax)]
        preds_subdiv_chopped[patch_id] = preds

    # group by (region, patchnum) and concat
    preds_combined = group_by_composite_key(preds_subdiv_chopped, first_n=2,
                        agg_f=lambda x: np.concatenate(list(x.values()), axis=0))

    return preds_combined



def viz_predictions(patchgen, outdir, *, X_subdiv, X_full, Y_full, Y_subdiv, 
        preds_subdiv, preds_full, pred_grids, pred_peaks):
    """
    data visualizations
    """
<<<<<<< HEAD
=======
    # print("Generating visualizations...")
>>>>>>> 92afa49d
    os.makedirs(outdir, exist_ok=True)

    patch_ids = sorted(preds_full.keys())
    n_ids = len(patch_ids)
    subpatch_ids = sorted(preds_subdiv.keys())

    # grab random 10ish examples
    for p_id in patch_ids[::n_ids//10]:
        patch_name = "_".join([str(x) for x in p_id])
        patch_dir = outdir.joinpath(patch_name)
        # first three subpatch ids
        these_subpatch_ids = [key for key in subpatch_ids if key[:2] == p_id]
        for subp_id in these_subpatch_ids[:3]:
            subpatch_dir = patch_dir.joinpath("subpatches")

            bounds = patchgen.get_patch_bounds(subp_id)
            plot_one_example(
                X_subdiv[subp_id],
                Y_subdiv[subp_id],
                patch_id=subp_id,
                pred=preds_subdiv[subp_id],
                pred_peaks=bounds.filter_pts(pred_peaks[p_id]), # peaks within this subpatch
                naip=patchgen.get_naip(subp_id),
                outdir=subpatch_dir,
            )

        # TODO mode?
        # plot full-patch data
        naip = patchgen.get_naip(p_id)
        plot_one_example(
            X_full[p_id], 
            Y_full[p_id], 
            patch_id=p_id, 
            pred=preds_full[p_id], 
            pred_overlap_gridded=pred_grids[p_id],
            pred_peaks=pred_peaks[p_id],
            naip=patchgen.get_naip(p_id), 
            outdir=patch_dir,
        )


    # # save raw sample prediction
    # print("Saving raw predictions...")
    # with open(outdir.joinpath("sample_predictions.txt"), "w") as f:
    #     f.write("First 5 predictions, ground truths:\n")
    #     for i in range(min(5, len(preds_raw))):
    #         f.write("pred raw {}:\n".format(i))
    #         f.write(str(preds_raw[i])+"\n")
    #         f.write("pred localmax peaks {}:\n".format(i))
    #         f.write(str(pred_peaks[i])+"\n")
    #         f.write("gt {}:\n".format(i))
    #         f.write(str(Y[i])+"\n")
    #         f.write("first 100 input points {}:\n".format(i))
    #         f.write(str(X[i,:100])+"\n")


def evaluate_pointmatching(patchgen, model, model_dir, pointmatch_thresholds):
    """
    generate predictions, visualizations, and evaluation metrics from a model 
    on a LidarPatchGen dataset
    args:
        patchgen: dataset, patch generator
        model: Keras Model to predict with
        model_dir: pathlib.PurePath of model's output
        pointmatch_thresholds: list of floats
    """
    outdir = model_dir.joinpath("results_"+patchgen.name)
    os.makedirs(outdir, exist_ok=True)

    """
    generate predictions
    """
    print("\nGenerating predictions...")
    assert patchgen.batch_size == 1
    
    X_subdiv, _ = patchgen.load_all()
    X_subdiv = np.squeeze(X_subdiv.numpy())
    preds_subdiv = np.squeeze(model.predict(X_subdiv))

    # associate each pred set with its patch id
    preds_subdiv = dict(zip(patchgen.valid_patch_ids, preds_subdiv))
    X_subdiv = dict(zip(patchgen.valid_patch_ids, X_subdiv))

    # denormalize data
    for patch_id,pts in preds_subdiv.items():
        pts[:,:2] = patchgen.denormalize_pts(pts[:,:2], patch_id)
        preds_subdiv[patch_id] = pts

    # combine with overlap
    preds_full = overlap_by_hard_cutoff(preds_subdiv, patchgen.bounds_subdiv)
    
    # gridify full patches
    pred_grids = gridify_preds(preds_full, patchgen.bounds_full)

    # find localmax peak predictions
    print("Finding prediction maxima...")
    pred_peaks = find_local_maxima(pred_grids, patchgen.bounds_full, min_conf_threshold=min(pointmatch_thresholds))

    # get full ground-truth
    Y_full = patchgen.gt_full

    if not ARGS.noplot:
        print("Generating plots...")
        # drop overlapping subpatches, combine into full patches
        X_full = drop_overlaps(X_subdiv)

<<<<<<< HEAD
        viz_predictions(patchgen, outdir, X_subdiv=X_subdiv, X_full=X_full, 
            Y_full=Y_full, Y_subdiv=patchgen.gt_subdiv, preds_full=preds_full,
            preds_subdiv=preds_subdiv, pred_grids=pred_grids, pred_peaks=pred_peaks)
=======
        # denormalize X
        for patch_id,pts in X_full.items():
            X_full[patch_id] = patchgen.denormalize_pts(pts, patch_id)

        viz_predictions(patchgen, outdir.joinpath("visualizations"), 
            X_full=X_full, Y_full=Y_full, Y_subdiv=patchgen.gt_subdiv, 
            preds_full=preds_full, preds_subdiv=preds_subdiv, 
            pred_grids=pred_grids, pred_peaks=pred_peaks)
>>>>>>> 92afa49d


    """
    Pointmatching
    """
    print("Pointmatching...")

    results = []
    for thresh in tqdm(pointmatch_thresholds):
        result = pointmatch(Y_full, pred_peaks, thresh)
        results.append(result)

    # find best, by fscore
    best_idx = np.argmax([x["fscore"] for x in results])

    best_stats = {k:results[best_idx][k] for k in results[0].keys()}
    all_stats = {k:[x[k] for x in results] for k in results[0].keys()}

    print("results:")
    pprint(best_stats)

    pointmatch_stats = {
        "best": best_stats,
        "all": all_stats,
    }
    with open(outdir.joinpath("results_pointmatch.json"), "w") as f:
        json.dump(pointmatch_stats, f, indent=2)

    return pointmatch_stats


def evaluate_loss_metrics(patchgen, model, outdir):
    """
    Evaluate model's builtin metrics on a dataset
    args:
        patchgen
    """
    print("Evaluating model's metrics...")

    metric_vals = model.evaluate(patchgen)
    if not isinstance(metric_vals, list):
        results = {"loss": metric_vals}
    else:
        results = {model.metrics_names[i]:v for i,v in enumerate(metric_vals)}

    with open(outdir.joinpath("results_model_metrics.json"), "w") as f:
        json.dump(results, f, indent=2)

    print("Results on", patchgen.name, "dataset:")
    for k,v in results.items():
        print(k+":", v)
    
    return results


def main():
    MODEL_DIR = glob_modeldir(ARGS.name)
    load_params_into_ARGS(MODEL_DIR, ARGS, false_params=["test", "noplot"])
    pprint(vars(ARGS))

    """
    Evaluation
    """

    model = load_saved_model(MODEL_DIR)

    datasets = get_datasets(ARGS.dsname, ARGS.regions, ARGS.eval_sets, train_batchsize=1, val_batchsize=1)
    datasets = dict(zip(ARGS.eval_sets, datasets))

    # grid search approximating log-scale
    THRESHOLDS = list(np.arange(0, 0.030, 0.005)) + list(np.arange(0.030, 0.100, 0.010)) + list(np.arange(0.100, 1, 0.025))
    # GRIDIFY_MODES = ["sum", "max"]

    # train set evaluation
    if "train" in ARGS.eval_sets:
        train_gen = datasets["train"]
        train_gen.training = False
        train_gen.summary()
        evaluate_loss_metrics(train_gen, model, MODEL_DIR)
        evaluate_pointmatching(train_gen, model, MODEL_DIR, THRESHOLDS)

    # validation set evaluation
    if "val" in ARGS.eval_sets or "test" in ARGS.eval_sets:
        val_gen = datasets["val"]
        val_gen.summary()
        evaluate_loss_metrics(val_gen, model, MODEL_DIR)
        pointmatch_stats = evaluate_pointmatching(val_gen, model, MODEL_DIR, THRESHOLDS)
        val_best_thresh = pointmatch_stats["best"]["threshold"]

    # test set evaluation
    if "test" in ARGS.eval_sets:
        test_gen = datasets["test"]
        test_gen.summary()
        evaluate_loss_metrics(test_gen, model, MODEL_DIR)
        evaluate_pointmatching(test_gen, model, MODEL_DIR, [val_best_thresh])




if __name__ == "__main__":
    """
    Parse arguments
    """
    parser = argparse.ArgumentParser()
    parser.add_argument("--name",required=True,help="name of model to run, with possible timestamp in front")
    parser.add_argument("--sets",dest="eval_sets",default=("val","test"),nargs="+",help="datasets to evaluate on: train, val, and/or test. test automatically selects val as well")
    parser.add_argument("--noplot",action="store_true")
    parser.parse_args(namespace=ARGS)

    main()<|MERGE_RESOLUTION|>--- conflicted
+++ resolved
@@ -249,10 +249,6 @@
     """
     data visualizations
     """
-<<<<<<< HEAD
-=======
-    # print("Generating visualizations...")
->>>>>>> 92afa49d
     os.makedirs(outdir, exist_ok=True)
 
     patch_ids = sorted(preds_full.keys())
@@ -359,20 +355,15 @@
         # drop overlapping subpatches, combine into full patches
         X_full = drop_overlaps(X_subdiv)
 
-<<<<<<< HEAD
-        viz_predictions(patchgen, outdir, X_subdiv=X_subdiv, X_full=X_full, 
-            Y_full=Y_full, Y_subdiv=patchgen.gt_subdiv, preds_full=preds_full,
-            preds_subdiv=preds_subdiv, pred_grids=pred_grids, pred_peaks=pred_peaks)
-=======
         # denormalize X
         for patch_id,pts in X_full.items():
             X_full[patch_id] = patchgen.denormalize_pts(pts, patch_id)
 
         viz_predictions(patchgen, outdir.joinpath("visualizations"), 
-            X_full=X_full, Y_full=Y_full, Y_subdiv=patchgen.gt_subdiv, 
+            X_subdiv=X_subdiv, X_full=X_full, 
+            Y_full=Y_full, Y_subdiv=patchgen.gt_subdiv, 
             preds_full=preds_full, preds_subdiv=preds_subdiv, 
             pred_grids=pred_grids, pred_peaks=pred_peaks)
->>>>>>> 92afa49d
 
 
     """
